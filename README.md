# XRP ledger Standards / Drafts

To ensure interoperability between XRP (ledger) applications, tools, platforms, pursuing a great user experience, it would be best if the
community (developers, users) agree on certain implementations.

This repository will be used to discuss, draft and set standards regarding implementations like:

<<<<<<< HEAD
  - The **formatting of information** (like [signed transactions](https://github.com/xrp-community/standards-drafts/issues/4))
  - The **URI formats to deep link** to apps (like [destination accounts + tags, payments](https://github.com/xrp-community/standards-drafts/issues/3), etc.)
=======
  - The **formatting of information** (like signed transactions)
  - The **URI formats to deep link** to apps (like destination accounts + tags, payments, etc.)

# Numbering

Standards must be numbered and referenced in the following format: XLS-# where # is a natural number (without left padded zeros), called the __Standard Number__.

# Revisions

If a standard requires revision a separator '.' may be added. E.g. XLS-1.1

# Drafts

A standard which has not yet been adopted may 'hold' a Standard Number but must be referred to with a __d__ suffix until it becomes a full standard. For example XLS-10d or XLS-1.2d

# Reserved Standard Numbers

XLS-1 through XLS-100 inclusive are reserved for core protocol and communication and between or within contracts.

# Remaining Standard Numbers

XLS-101 and beyond are 'user-space' standards and may represent any optional or non-core functionality desired.

# Minimum Implementation

A contract to be XLS-standards compliant must implement, at minimum, XLS-1 (or preferably the latest revision thereto) which defines the call, call-back and interface exposure procedures for contract communication.
>>>>>>> c75a9134
<|MERGE_RESOLUTION|>--- conflicted
+++ resolved
@@ -5,12 +5,8 @@
 
 This repository will be used to discuss, draft and set standards regarding implementations like:
 
-<<<<<<< HEAD
   - The **formatting of information** (like [signed transactions](https://github.com/xrp-community/standards-drafts/issues/4))
   - The **URI formats to deep link** to apps (like [destination accounts + tags, payments](https://github.com/xrp-community/standards-drafts/issues/3), etc.)
-=======
-  - The **formatting of information** (like signed transactions)
-  - The **URI formats to deep link** to apps (like destination accounts + tags, payments, etc.)
 
 # Numbering
 
@@ -34,5 +30,4 @@
 
 # Minimum Implementation
 
-A contract to be XLS-standards compliant must implement, at minimum, XLS-1 (or preferably the latest revision thereto) which defines the call, call-back and interface exposure procedures for contract communication.
->>>>>>> c75a9134
+A contract to be XLS-standards compliant must implement, at minimum, XLS-1 (or preferably the latest revision thereto) which defines the call, call-back and interface exposure procedures for contract communication.