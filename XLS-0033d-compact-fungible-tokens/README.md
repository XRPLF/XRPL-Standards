--- conflicted
+++ resolved
@@ -204,18 +204,12 @@
 | `CFTAmount`         | :heavy_check_mark: | `string`  | `UINT64`      |
 | `LockedAmount`      | default            | `string`  | `UINT64`      |
 | `Flags`             | default            | `number`  | `UINT32`      |
-<<<<<<< HEAD
-| `OwnerNode`         | default            | `number`  | `UINT64`      |
-
-###### 1.2.1.2.1.1. `LedgerEntryType`
-=======
 | `PreviousTxnID`     | :heavy_check_mark: | `string`  | `HASH256`     |
 | `PreviousTxnLgrSeq` | :heavy_check_mark: | `number`  | `UINT32`      |
 | `OwnerNode`         | default            | `number`  | `UINT64`      |
 | `CFTokenNode`       | default            | `number`  | `UINT64`      |
 
 ###### 1.2.1.2.2.1. `LedgerEntryType`
->>>>>>> a5e6407e
 
 The value 0x007F, mapped to the string `CFToken`, indicates that this object describes an individual account's holding of a CFT.
 
@@ -223,11 +217,7 @@
 
 The owner of the `CFToken`.
 
-<<<<<<< HEAD
-###### 1.2.1.2.1.3. `CFTokenIssuanceID`
-=======
 ###### 1.2.1.2.2.3. `CFTokenIssuanceID`
->>>>>>> a5e6407e
 
 The `CFTokenIssuance` identifier.
 
@@ -250,9 +240,6 @@
 | `lsfCFTLocked`     | `0x0001`   | If set, indicates that the CFT owned by this account is currently locked and cannot be used in any XRP transactions other than sending value back to the issuer. When this flag is set, the `LockedAmount` must equal the `CFTAmount` value.                                     |
 | `lsfCFTAuthorized` | `0x0002`   | (Only applicable for allow-listing) If set, indicates that the issuer has authorized the holder for the CFT. This flag can be set using a `CFTokenAuthorize` transaction; it can also be "un-set" using a `CFTokenAuthorize` transaction specifying the `tfCFTUnauthorize` flag. |
 
-<<<<<<< HEAD
-###### 1.2.1.1.2.7. `PreviousTxnID`
-=======
 ###### 1.2.1.2.2.7. `PreviousTxnID`
 
 Identifies the transaction ID of the transaction that most recently modified this object.
@@ -262,23 +249,12 @@
 The sequence of the ledger that contains the transaction that most recently modified this object.
 
 ###### 1.2.1.2.2.9. `OwnerNode`
->>>>>>> a5e6407e
-
-Identifies the transaction ID of the transaction that most recently modified this object.
-
-###### 1.2.1.1.2.8. `PreviousTxnLgrSeq`
-
-<<<<<<< HEAD
-The sequence of the ledger that contains the transaction that most recently modified this object.
-
-###### 1.2.1.1.2.9. `OwnerNode`
 
 Identifies the page in the owner's directory where this item is referenced.
-=======
+
 ###### 1.2.1.2.2.10. `CFTokenNode`
 
 The CFT directory has exactly the same structure as an [Owner Directory](https://xrpl.org/directorynode.html), except this is a new type of directory that only indexes `CFTokens` for a single `CFTokenIssuance`. Ownership of this directory is still up for debate per [CFTokenNode Directories](#223-cftokennode-directories).
->>>>>>> a5e6407e
 
 ##### 1.2.1.2.3. Example CFToken JSON
 
@@ -290,7 +266,8 @@
      "Flags": 0,
      "CFTAmount": "100000000",
      "LockedAmount": "0",
-     "OwnerNode": 1
+     "OwnerNode": 1,
+     "CFTokenNode": 1
  }
  ```
 
@@ -306,6 +283,8 @@
 We define three transactions related to CFT Issuances: **`CFTokenIssuanceCreate`** and **`CFTokenIssuanceDestroy`** and  **`CFTokenIssuanceSet`** for minting, destroying, and updating CFT _Issuances_ respectively on XRPL.
 
 #### 1.3.1.1 The **`CFTokenIssuanceCreate`** transaction
+
+The **`CFTokenIssuanceCreate`** transaction creates an **`CFTokenIssuance`** object and adds it to the relevant directory node of the `creator`. This transaction is the only opportunity an `issuer` has to specify any token fields that are defined as immutable (e.g., CFT Flags).
 
 The **`CFTokenIssuanceCreate`** transaction creates a **`CFTokenIssuance`** object and adds it to the relevant directory node of the creator account. This transaction is the only opportunity an `issuer` has to specify any token fields that are defined as immutable (e.g., CFT Flags).
 
