# CONTRIBUTING

The work of the [XRP Ledger](https://xrpl.org) community is open, collaborative, and welcoming of all contributors participating in good faith. Part of that effort involves standardization, and this document outlines how anyone can contribute to that process. 

## Licensing
Any XRPL Standards document can be referred to interchangeably as an "XLS", "XRPL Standard", or "document".  Copyright on all content is subject to the terms of this [license](LICENSE), and all contributors grant everyone a royalty-free license to use their contributions, including the following grants: 

- Copyright: a royalty-free license to anyone to use any contributions submitted to this repository.
- Patent: a commitment to license on a royalty-free basis any essential patent claims relating to any contributions in this repository.

## Specification Process

### 1. Start a Discussion & Gather Feedback

Before opening a PR with any kind of formal proposal, please first gather community input by starting a [Discussion](https://github.com/XRPLF/XRPL-Standards/discussions). Discussions are suitable for early work-in-progress: ask, suggest, add, and make sweeping changes. Collecting such feedback helps to refine your concept, and is required in order to move forward in the specification process.

#### Discussion Title
When creating a new discussion for your idea, the discussion title should follow the naming convention `XLS-{0000}d {Title}`, where `{0000}` is a unique number for the XLS, `d` indicates that the document is a Draft (i.e., work in progress), and `{Title}` is a descriptive title for the proposed document.

#### Specification Number
Use the next number that has not yet been used. If a conflict occurs, it will be fixed by a maintainer or editor. Maintainers or editors also reserve the right to remove or re-number proposals as necessary. The number is important, as it will be used to reference features and ideas throughout the community.

### 2. Closing Discussion

When a discussion has produced a well-refined standard, authors should post a comment to the discussion warning that the discussion will be closed in a few days. This allows time for those engaged with the discussion to submit final commentary. 

Once this waiting period has elapsed, the standard's author may close the discussion from further comment, and then move the discussion to a SPECIFICATION PULL REQUEST to add the standard into the repository as a markdown file (see below for specification formats).

Next, the discussion author should edit the discussion to include a link to the PR. The last comment on the discussion should also be a link to the PR.

The intention of this workflow is that the discussion be closed from further comments, with further comments instead being posted on the PR for fine-tuning and alignment with implementation or adoption, as appropriate.

### 3. Specification Pull Requests

When opening a specification PR, there are two document types: *Drafts* and *Candidate Specifications*. The type and status of any particular document has no bearing on the priority of that document. Typically, the further along in the process, the more likely it is that any particular XLS will be implemented or adopted.

<<<<<<< HEAD
#### Drafts
=======
Use the next number that has not yet been used. If a conflict occurs, it will be fixed by a maintainer or editor. Maintainers or editors also reserve the right to remove or re-number proposals as necessary.

The number is important, as it will be used to reference features and ideas throughout the community.

Discussions are suitable for early work-in-progress: ask, suggest, add, and make sweeping changes.

When a discussion has produced a well-refined standard, authors should post a comment to the discussion noting that it will be closed in a few days. This allows time (for those engaged with the discussion) to submit any final commentary. 

When the fair notice time has elapsed, the author should move from discussion to Draft by opening a PULL REQUEST.


The standard's author must edit and replace the post with a summary and a link to the PR.

The last comment on the discussion should also be a link to the PR.

Finally, the discussion should be closed from further comments, with further comments instead being posted on the PR for fine-tuning and alignment with implementation or adoption (as appropriate).

When opening a PR, there are two document types: *Drafts* and *Candidate Specifications*. The type and status of any particular document has no bearing on the priority of that document. Typically, the further along in the process, the more likely it is that any particular XLS will be implemented or adopted.

### Drafts
>>>>>>> e7edcd33

A _Draft_ is a document that proposes some new feature, protocol or idea related to the XRP Ledger. The criteria for getting the document merged is minimal: project maintainers will review the document to ensure style conformance and applicability, but will otherwise not require editorial fixes before allowing it to be published.

A document does not need to have an implementation in order to become a Draft. A Draft may or may not have implementation(s) available and no code is required prior to the Draft being published.

A Draft is often stable enough for people to experiment with, but has not necessarily been endorsed by the entire community. When there are competing Drafts that address the same problem in different ways, all such Drafts can continue to be refined, promoted, and used independently, without any blocking. Implementors can create software to implement this type of standard into their codebase to explore how it works in a real world setting.

Any, or all, competing Drafts _may_ graduate into a Candidate Specification.

Notice that a Draft is not a [rubber-stamp](https://idioms.thefreedictionary.com/rubber-stamp) of the content in any particular document. Documents can still undergo significant changes and potentially be discarded all together.

##### Publishing a Draft

To publish a new Draft, submit a Pull Request to this repo with a new folder and a new Markdown file. The folder MUST follow the naming convention `XLS-{0000}d-{title}` where `{0000}` is the unique number referencing the XLS, `d` indicates that the document is a Draft, and `{title}` is a lower case title with spaces replaced by hyphens (`-`). The submission should have front-matter (similar to GitHub pages rendered from Markdown) specifying at least a `title` and `type`. The `type` MUST have the value `draft`.

An example draft name is: `XLS-20d-non-fungible-token-support-native`

Use the following template when creating the Markdown file: [xls-template.md](./xls-template.md)

Assuming there is consensus to publish, one of the project maintainers will review the submission and confirm the document's XLS number, often making a follow-up commit to the PR which renames the file as appropriate.

#### Candidate Specifications

A _Candidate Specification_ is a document that was previously a Draft, but is considered stable enough by the community such that no further changes are required. Once an XLS becomes a Candidate Specification, no further substantive changes are allowed under the same XLS number.

##### Publishing a Candidate Specification

<<<<<<< HEAD
When a Draft is considered stable, there is a call for review from the community to publish the document as a Candidate Specification. 
=======
When a Draft is considered stable, there is a call for review from the community to publish the document as a Candidate Specification by making a PR to remove the `d` from the document folder name and update the `type` to `candidate-specification`.
>>>>>>> e7edcd33


Once published as a Candidate Specification, no further substantive changes are allowed under the same XLS number.

For Specifications that require changes or implementation in the XRP Ledger server software and protocol, the Candidate Specification cannot be published until the relevant change has been merged into [the software's `master` branch](https://github.com/XRPLF/rippled/tree/master).

#### Errata

The community may discover errors in a Candidate Specification. In these circumstances, it is possible to update the document to fix typos or clarify the original meaning of the document.

### Deprecated or Rejected XLSs

An XLS document may be rejected after public discussion has settled and comments have been made summarizing the rationale for rejection. Similarly, a document may be deprecated when its use should be discouraged. A member of the core maintainer team will move rejected and deprecated proposals to the `/rejected` folder in this repo.<|MERGE_RESOLUTION|>--- conflicted
+++ resolved
@@ -22,7 +22,7 @@
 
 ### 2. Closing Discussion
 
-When a discussion has produced a well-refined standard, authors should post a comment to the discussion warning that the discussion will be closed in a few days. This allows time for those engaged with the discussion to submit final commentary. 
+When a discussion has produced a well-refined standard, authors should post a comment to the discussion noting that the discussion will be closed in a few days. This allows time (for those engaged with the discussion) to submit final commentary. 
 
 Once this waiting period has elapsed, the standard's author may close the discussion from further comment, and then move the discussion to a SPECIFICATION PULL REQUEST to add the standard into the repository as a markdown file (see below for specification formats).
 
@@ -34,30 +34,7 @@
 
 When opening a specification PR, there are two document types: *Drafts* and *Candidate Specifications*. The type and status of any particular document has no bearing on the priority of that document. Typically, the further along in the process, the more likely it is that any particular XLS will be implemented or adopted.
 
-<<<<<<< HEAD
 #### Drafts
-=======
-Use the next number that has not yet been used. If a conflict occurs, it will be fixed by a maintainer or editor. Maintainers or editors also reserve the right to remove or re-number proposals as necessary.
-
-The number is important, as it will be used to reference features and ideas throughout the community.
-
-Discussions are suitable for early work-in-progress: ask, suggest, add, and make sweeping changes.
-
-When a discussion has produced a well-refined standard, authors should post a comment to the discussion noting that it will be closed in a few days. This allows time (for those engaged with the discussion) to submit any final commentary. 
-
-When the fair notice time has elapsed, the author should move from discussion to Draft by opening a PULL REQUEST.
-
-
-The standard's author must edit and replace the post with a summary and a link to the PR.
-
-The last comment on the discussion should also be a link to the PR.
-
-Finally, the discussion should be closed from further comments, with further comments instead being posted on the PR for fine-tuning and alignment with implementation or adoption (as appropriate).
-
-When opening a PR, there are two document types: *Drafts* and *Candidate Specifications*. The type and status of any particular document has no bearing on the priority of that document. Typically, the further along in the process, the more likely it is that any particular XLS will be implemented or adopted.
-
-### Drafts
->>>>>>> e7edcd33
 
 A _Draft_ is a document that proposes some new feature, protocol or idea related to the XRP Ledger. The criteria for getting the document merged is minimal: project maintainers will review the document to ensure style conformance and applicability, but will otherwise not require editorial fixes before allowing it to be published.
 
@@ -85,11 +62,7 @@
 
 ##### Publishing a Candidate Specification
 
-<<<<<<< HEAD
-When a Draft is considered stable, there is a call for review from the community to publish the document as a Candidate Specification. 
-=======
 When a Draft is considered stable, there is a call for review from the community to publish the document as a Candidate Specification by making a PR to remove the `d` from the document folder name and update the `type` to `candidate-specification`.
->>>>>>> e7edcd33
 
 
 Once published as a Candidate Specification, no further substantive changes are allowed under the same XLS number.
