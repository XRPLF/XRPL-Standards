<pre>
Title:       <b>Multi-Purpose Tokens (MPTs)</b>
Type:        <b>draft</b>

Author:  
             <a href="mailto:fuelling@ripple.com">David Fuelling</a>
             <a href="mailto:nikb@bougalis.net">Nikolaos Bougalis</a>
             <a href="mailto:gweisbrod@ripple.com">Greg Weisbrod</a>
Affiliation: <a href="https://ripple.com">Ripple</a>
</pre>

#  Multi-Purpose Tokens (MPTs)

## 1. Abstract

[Trust lines](https://xrpl.org/trust-lines-and-issuing.html#trust-lines-and-issuing) are a fundamental building block for many XRP Ledger tokenization features, including [CBDCs](https://en.wikipedia.org/wiki/Central_bank_digital_currency) and [fiat-collateralized stablecoins](https://www.investopedia.com/terms/s/stablecoin.asp). However, as more and more token issuers embrace the XRP Ledger, the current size of each trust line will become an impediment to ledger stability and scalability.

This proposal introduces extensions to the XRP Ledger to support a more multi-purpose token (i.e., MPT) type, along with operations to enumerate, purchase, sell and hold such tokens. 

Unlike trust lines, MPTs do not represent bidirectional debt relationships. Instead, MPTs function more like a unidirectional trust line with only one balance, making it simpler to support common tokenization requirements, including even non-monetery use cases such as tracking reputation points in an online game. 

Perhaps as important, however, MPTs require significantly less space than trust lines: ~52 bytes for each MPT held by a token holder, as compared to _at least_ 234 bytes for every new trust line (see Appendix 1 for a more detailed comparison).

### 1.1. Advantages and Disadvantages

**Advantages**

* Uses a fixed-point balance representation instead of a floating-point representation, yielding the following benefits:
  * MPT balance amounts can easily be added to other ledger objects like escrows, checks, payment channels, and AMMs.
  * Enables reliable and easy enforcement of invariant checks and straightforward tracking of fees.
  * Eliminates edge case floating-point math involving very small amounts violating expected equality conditions (e.g., MPTs will never have to deal with cases where `A+B=A` for non-zero `B` or `(A+B)+C != A+(B+C)`). 
* Simpler conceptual model (trust lines and rippling make it harder for developers to reason about the system, which increases the risk of errors or value loss).
* Reduces trust line storage requirements which allows more accounts to hold more tokens, for less cost.
* Reduces long-term infrastructure and storage burdens on node operators, increasing network resiliency.
* Improves node performance when processing large volumes of MPT transactions.

**Disadvantages**

* MPTs would introduce a third asset type on the ledger after XRP and IOUs, which complicates the Payment Engine implementation.
* New transaction and data types require new implementation code from client libraries and wallets to read, display, and transact.
* MPTs will represent a smaller overall balance amount as compared to trust lines (Trustlines can represent an enormous range, roughly between 10^-96 to 10^80). 

### 1.2. Assumptions
This proposal makes a variety of assumptions, based upon observations of existing trust line usage in order to produce the most compact representations of data. These assumptions include:

1. **Only Unidirectional**. This proposal does not support bidirectional trust line constructions, on the assumption that _most_ token issuers leave their trust line limit set to the default value of 0 (i.e., issuers don't allow debt relationships with token holders, by default). Thus, MPTs do not have the same "balance netting" functionality found in trust lines because MPTs have only a single balance as opposed to the two balances used by trust lines.
2. **Few Issuances per Issuer**. The issuance of fungible tokens often involves regulatory constraints, limiting the number of issuances per-issuer in many cases. Additionally, [XRP Ledger guidance](https://xrpl.org/freezes.html#global-freeze) recommends using separate addresses for each token issuance to facilitate global freeze and to enhance security. Given these factors, this specification does not limit the number of MPT issuances a single account can create
3. **No Trust Limits**. Unlike current Trustline functionality where trust amount limits can be set by either party, this proposal eliminates this feature under the assumption that token holders will not acquire a MPT without first making an off-ledger trust decision. For example, a common use-case for a MPT is a fiat-backed stablecoin, where a token holder wouldn't purchase more stablecoin than they would feel comfortable holding.
4. **No Rippling**. Unlike some existing capabilities of the ledger, MPTs are not eligible for [rippling](https://xrpl.org/rippling.html#rippling), and thus do not have any configurability settings related to that functionality.

### 1.3. Release Timeline and Scope

XLS-33 will only cover the addition of the new data structures for MPTs, integration with the **`Payment`** transaction such that users can make MPT to MPT payments (IE no cross currency payments), and several other incidental additions like new requirements for account deletion (discussed below). Later amendments will integrate MPTs with other features of the XRPL such as the DEX.

## 2. Creating Multi-Purpose Tokens

### 2.1. On-Ledger Data Structures

This specification introduces two new objects and one new ledger structure:

1. A **`MPTokenIssuance`** is a new object that describes a fungible token issuance created by an issuer.
1. A **`MPToken`** is a new object that describes a single account's holdings of an issued token.

#### 2.1.1. The **`MPTokenIssuance`** object

The **`MPTokenIssuance`** object represents a single MPT issuance and holds data associated with the issuance itself. Token issuances are created using the **`MPTokenIssuanceCreate`** transaction and can, optionally, be destroyed by the **`MPTokenIssuanceDestroy`** transaction.

##### 2.1.1.1. **`MPTokenIssuance`** Ledger Identifier

The key of an `MPTokenIssuance` object is computed using the SHA512-Half of the following values, concatenated in order:

* The `MPTokenIssuance` space key (0x007E).
* The transaction `Sequence` number from `MPTokenIssuanceCreate` transaction that was used to create the issuance.
* The `AccountID` of the MPT issuer.

The ID of an `MPTokenIssuance` object, a.k.a. `MPTokenIssuanceID`, is a 192-bit integer that contains the following
fields, concatenated in order:

* The transaction `Sequence` number from `MPTokenIssuanceCreate` transaction that was used to create the issuance.
* The `AccountID` of the MPT issuer.

This is represented graphically as follows:

```
┌──────────────────────────┐┌──────────────────────────┐
│                          ││                          │
│      Sequence            ││     Issuer AccountID     │
│      (32 bits)           ││        (160 bits)        │
│                          ││                          │
└──────────────────────────┘└──────────────────────────┘
```

**Note: `MPTokenIssuanceID` is utilized to specify a unique `MPTokenIssuance` object in JSON parameters for
transactions and APIs. Internally, the ledger splits the `MPTokenIssuanceID` into two components: `sequence`
and `issuer` address.**

##### 2.1.1.2. Fields

**`MPTokenIssuance`** objects are stored in the ledger and tracked in an [Owner Directory](https://xrpl.org/directorynode.html) owned by the issuer. Issuances have the following required and optional fields:

| Field Name          | Required?           | JSON Type | Internal Type |
|---------------------|---------------------|-----------|---------------|
| `LedgerEntryType`   | :heavy_check_mark:  | `number`  | `UINT16`      |
| `Flags`             | :heavy_check_mark:  | `number`  | `UINT32`      |
| `Issuer`            | :heavy_check_mark:  | `string`  | `ACCOUNTID`   |
| `AssetScale`        | (default)           | `number`  | `UINT8`       |
| `MaximumAmount`     | :heavy_check_mark:  | `string`  | `UINT64`      |
| `OutstandingAmount` | :heavy_check_mark:  | `string`  | `UINT64`      |
| `LockedAmount`      | ️(default)          | `string`  | `UINT64`      |
| `TransferFee`       | ️(default)          | `number`  | `UINT16`      |
| `MPTokenMetadata`   |                     | `string`  | `BLOB`        |
| `PreviousTxnID`     | :heavy_check_mark:  | `string`  | `HASH256`     |
| `PreviousTxnLgrSeq` | ️:heavy_check_mark: | `number`  | `UINT32`      |
| `OwnerNode`         | (default)           | `number`  | `UINT64`      |
| `Sequence`          | :heavy_check_mark:  | `number`  | `UINT32`      |

###### 2.1.1.2.1. `LedgerEntryType`

The value 0x007E, mapped to the string `MPTokenIssuance`, indicates that this object describes a Multi-Purpose Token (MPT).

###### 2.1.1.2.2. `Flags`

A set of flags indicating properties or other options associated with this **`MPTokenIssuance`** object. The type specific flags are:

| Flag Name           | Flag Value | Description                                                                                                                                                                                                                               |
|---------------------|------------|-------------------------------------------------------------------------------------------------------------------------------------------------------------------------------------------------------------------------------------------|
| `lsfMPTLocked`      | ️`0x0001`  | If set, indicates that all balances are locked.                                                                                                                                                                                           |
| `lsfMPTCanLock`     | ️`0x0002`  | If set, indicates that the issuer can lock an individual balance or all balances of this MPT.  If not set, the MPT cannot be locked in any way.                                                                                           |
| `lsfMPTRequireAuth` | ️`0x0004`  | If set, indicates that _individual_ holders must be authorized. This enables issuers to limit who can hold their assets.                                                                                                                  |
| `lsfMPTCanEscrow`   | `0x0008`   | If set, indicates that _individual_ holders can place their balances into an escrow.                                                                                                                                                      |
| `lsfMPTCanTrade`    | `0x0010`   | If set, indicates that _individual_ holders can trade their balances using the XRP Ledger DEX or AMM.                                                                                                                                     |
| `lsfMPTCanTransfer` | ️`0x0020`  | If set, indicates that tokens held by non-issuers may be transferred to other accounts. If not set, indicates that tokens held by non-issuers may not be transferred except back to the issuer; this enables use-cases like store credit. |
| `lsfMPTCanClawback` | ️`0x0040`  | If set, indicates that the issuer may use the `Clawback` transaction to clawback value from _individual_ holders.                                                                                                                         |

Except for `lsfMPTLocked`, which can be mutated via the **`MPTokenIssuanceSet`** transaction, these flags are
**immutable** and can only be set once, at issuance creation, using the **`MPTokenIssuanceCreate`** transaction.

###### 2.1.1.2.3. `Issuer`

The address of the account that controls both the issuance amounts and characteristics of a particular fungible token.

###### 2.1.1.2.4. `AssetScale`

Every MPT asset has an off-ledger standard unit. For example, the standard unit for a USD
stablecoin is, in theory, one dollar. However, an MPT issuer might prefer to make the smallest unit of an MPT something
smaller than the asset's standard unit, to enable on-ledger fractionalization while adhering to the limitation that
MPTs only support whole numbers (MPT units must be integers). For example, an issuer might want each MPT unit to
represent one cent instead of a whole dollar. Using `AssetScale`, MPT issuers can represent this difference as the
number of orders of magnitude between a standard unit and an MPT unit.

More formally, the asset scale is a non-negative integer (`0`, `1,` `2`, …) such that one standard unit
equals $10^{scale}$ of a corresponding MPT unit.

The following equations formalize the relationship between an asset's standard unit and an assets MPT unit:

$$StdUnit = MptUnit / 10^{scale} *\tag{I}$$

$$MptUnit = 10^{scale} * StdUnit \tag{II}$$

Mapping these equations to the USD stablecoin example above, an `MPTokenIssuance` with an `AssetScale` of `0` would mean
each MPT unit represents one standard unit. However, an `MPTokenIssuance` with an `AssetScale` of `2` would mean each
MPT unit represents `0.01` standard units, requiring `100` MPT units to equal one standard unit. More plainly, an
USD stablecoin `MPTokenIssuance` with an `AssetScale` of `2` would allow an issuer to create an MPT that represents
"cents", with applications being able to display amounts correctly (e.g., 1 unit would display as `$0.01`).

###### 2.1.1.2.5. `MaximumAmount`

This value is an unsigned number that specifies the maximum number of MPTs that can be distributed to non-issuing accounts (i.e., `minted`). For issuances that do not have a maximum limit, this value should be set to 0xFFFFFFFFFFFFFFFF.

###### 2.1.1.2.6. `OutstandingAmount`

Specifies the sum of all token amounts that have been minted to all token holders. This value can be stored on ledger as a `default` type so that when its value is 0, it takes up less space on ledger. This value is increased whenever an issuer pays MPTs to a non-issuer account, and decreased whenever a non-issuer pays MPTs into the issuing account.

###### 2.1.1.2.7. `TransferFee`

This value specifies the fee, in tenths of a [basis point](https://en.wikipedia.org/wiki/Basis_point), charged by the issuer for secondary sales of the token, if such sales are allowed at all. Valid values for this field are between 0 and 50,000 inclusive. A value of 1 is equivalent to 1/10 of a basis point or 0.001%, allowing transfer rates between 0% and 50%. A `TransferFee` of 50,000 corresponds to 50%. The default value for this field is 0. Any decimals in the transfer fee will be rounded down to the nearest whole value if the fraction is less than 0.5, and rounded up to the nearest whole value if the fraction is greater than or equal to 0.5. Therefore, this fee may be rounded down to zero if the payment is very small. Issuers should make sure that their MPT's `AssetScale` is large enough to properly accommodate expected fee values.

###### 2.1.1.2.8. `PreviousTxnID`

Identifies the transaction ID of the transaction that most recently modified this object.

###### 2.1.1.2.9. `PreviousTxnLgrSeq`

The sequence of the ledger that contains the transaction that most recently modified this object.

###### 2.1.1.2.10. `OwnerNode`

Identifies the page in the owner's directory where this item is referenced.

###### 2.1.1.2.11. `Sequence`

A 32-bit unsigned integer that is used to ensure issuances from a given sender may only ever exist once, even if an
issuance is later deleted. Whenever a new issuance is created, this value must match the account's current Sequence
number.

[Tickets](https://xrpl.org/tickets.html) make some exceptions to these rules so that it is possible to send transactions
out of the normal order. Tickets represent sequence numbers reserved for later use; a transaction can use a Ticket
instead of a normal account Sequence number.

Whenever a transaction to create an MPT is included in a ledger, it uses up a sequence number (or Ticket) regardless of
whether the transaction executed successfully or failed with a [tec-class error code](https://xrpl.org/tec-codes.html).
Other transaction failures don't get included in ledgers, so they don't change the sender's sequence number (or have any
other effects).

It is possible for multiple unconfirmed MPT-creation transactions to have the same `Issuer` and sequence number. Such
transactions are mutually exclusive, and at most one of them can be included in a validated ledger (Any others
ultimately have no effect.)

##### 2.1.1.3. Example **`MPTokenIssuance`** JSON

```json
 {
  "LedgerEntryType": "MPTokenIssuance",
  "Flags": 131072,
  "Issuer": "rsA2LpzuawewSBQXkiju3YQTMzW13pAAdW",
  "AssetScale": "2",
  "MaximumAmount": "100000000",
  "OutstandingAmount": "5",
  "TransferFee": 50000,
  "MPTokenMetadata": "",
  "OwnerNode": "74"
}
```

##### 2.1.1.4. How do **`MPTokenIssuance`** objects work?

Any account may issue any number of Multi-Purpose Tokens.

###### 2.1.1.4.1. Searching for a **`MPTokenIssuance`** object

MPTokenIssuance objects are uniquely identified by a combination of a type-specific prefix, the issuer address and a transaction sequence number. To locate a specific **`MPTokenIssuance`**, the first step is to locate the owner directory for the issuer. Then, find the directory that holds `MPTokenIssuance` ledger objects and iterate through each entry to find the instance with the desired key. If that entry does not exist then the **`MPTokenIssuance`** does not exist for the given account.

###### 2.1.1.4.2. Adding a **`MPTokenIssuance`** object

A **`MPTokenIssuance`** object can be added by using the same approach to find the **`MPTokenIssuance`**, and adding it to that directory.

###### 2.1.1.4.3. Removing a **`MPTokenIssuance`** object

An **`MPTokenIssuance`** can be removed by locating the issuance using the approach in [Searching for an MPTokenIssuance](#121141-searching-for-a-mptokenissuance-object). If found, the object can be deleted, but only if the **`OutstandingAmount`** is equal to 0.

###### 2.1.1.4.4. Reserve for **`MPTokenIssuance`** object

Each **`MPTokenIssuance`** costs an incremental reserve to the owner account.

#### 2.1.2. The **`MPToken`** object

The **`MPToken`** object represents an amount of a token held by an account that is **not** the token issuer. MPTs are
acquired via ordinary Payment or DEX transactions, and can optionally be redeemed or exchanged using these same types of
transactions. The object key of the `MPToken` is derived from hashing the space key, holder's address and the
`MPTokenIssuanceID`.

##### 2.1.2.1. **`MPToken`** Ledger Identifier

The Key of an MPToken object is computed using the SHA512-Half of the following values, concatenated in order:

* The `MPToken` space key (0x007F).
* The `MPTokenIssuanceID` for the issuance being held.
* The `AccountID` of the token holder.

##### 2.1.2.2. Fields

A **`MPToken`** object can have the following fields.

| Field Name          | Required?          | JSON Type | Internal Type |
|---------------------|--------------------|-----------|---------------|
| `LedgerEntryType`   | :heavy_check_mark: | `number`  | `UINT16`      |
| `Account`           | :heavy_check_mark: | `string`  | `ACCOUNTID`   |
| `MPTokenIssuanceID` | :heavy_check_mark: | `string`  | `UINT192`     |
| `MPTAmount`         | :heavy_check_mark: | `string`  | `UINT64`      |
| `LockedAmount`      | default            | `string`  | `UINT64`      |
| `Flags`             | default            | `number`  | `UINT32`      |
| `PreviousTxnID`     | :heavy_check_mark: | `string`  | `HASH256`     |
| `PreviousTxnLgrSeq` | :heavy_check_mark: | `number`  | `UINT32`      |
| `OwnerNode`         | default            | `number`  | `UINT64`      |

###### 2.1.2.2.1. `LedgerEntryType`

The value 0x007F, mapped to the string `MPToken`, indicates that this object describes an individual account's holding of a MPT.

###### 2.1.2.2.2. `Account`

The owner of the `MPToken`.

###### 2.1.2.2.3. `MPTokenIssuanceID`

The `MPTokenIssuance` identifier.

###### 2.1.2.2.4. `MPTAmount`

This value specifies a positive amount of tokens currently held by the owner. Valid values for this field are between 0x0 and 0xFFFFFFFFFFFFFFFF.

###### 2.1.2.2.5. `LockedAmount`

This value specifies a positive amount of tokens that are currently held in a token holder's account but that are unavailable to be used by the token holder. Locked tokens might, for example, represent value currently being held in escrow, or value that is otherwise inaccessible to the token holder. 

This value is stored as a `default` value such that it's initial value is `0`, in order to save space on the ledger for a an empty MPT holding.

###### 2.1.2.2.6. `Flags`

A set of flags indicating properties or other options associated with this **`MPTokenIssuance`** object. The type specific flags are:

| Flag Name          | Flag Value | Description                                                                                                                                                                                                                                                                      |
|--------------------|------------|----------------------------------------------------------------------------------------------------------------------------------------------------------------------------------------------------------------------------------------------------------------------------------|
| `lsfMPTLocked`     | `0x0001`   | If set, indicates that the MPT owned by this account is currently locked and cannot be used in any XRP transactions other than sending value back to the issuer. When this flag is set, the `LockedAmount` must equal the `MPTAmount` value.                                     |
| `lsfMPTAuthorized` | `0x0002`   | (Only applicable for allow-listing) If set, indicates that the issuer has authorized the holder for the MPT. This flag can be set using a `MPTokenAuthorize` transaction; it can also be "un-set" using a `MPTokenAuthorize` transaction specifying the `tfMPTUnauthorize` flag. |

###### 2.1.2.2.7. `PreviousTxnID`

Identifies the transaction ID of the transaction that most recently modified this object.

###### 2.1.2.2.8. `PreviousTxnLgrSeq`

The sequence of the ledger that contains the transaction that most recently modified this object.

###### 2.1.2.2.9. `OwnerNode`

Identifies the page in the owner's directory where this item is referenced.

##### 2.1.2.3. Example MPToken JSON

```json
 {
  "LedgerEntryType": "MPToken",
  "Account": "rajgkBmMxmz161r8bWYH7CQAFZP5bA9oSG",
  "MPTokenIssuanceID": "000004C463C52827307480341125DA0577DEFC38405B0E3E",
  "Flags": 0,
  "MPTAmount": "100000000",
  "LockedAmount": "0",
  "OwnerNode": 1
}
```

##### 2.1.2.4. Reserve for **`MPToken`** object

Each **`MPToken`** costs an incremental reserve to the owner account.

## 3. Transactions

This proposal introduces several new transactions to allow for the creation and deletion of MPT issuances. Likewise, this proposal introduce several new transactions for minting and redeeming discrete instances of MPTs. All transactions introduced by this proposal incorporate the [common transaction fields](https://xrpl.org/transaction-common-fields.html) that are shared by all transactions. Common fields are not documented in this proposal unless needed because this proposal introduces new possible values for such fields.

### 3.1. Transactions for Creating and Destroying Multi-Purpose Token Issuances on XRPL
We define three transactions related to MPT Issuances: **`MPTokenIssuanceCreate`** and **`MPTokenIssuanceDestroy`** and  **`MPTokenIssuanceSet`** for minting, destroying, and updating MPT _Issuances_ respectively on XRPL.

#### 3.1.1. The **`MPTokenIssuanceCreate`** transaction

The **`MPTokenIssuanceCreate`** transaction creates a **`MPTokenIssuance`** object and adds it to the relevant directory node of the creator account. This transaction is the only opportunity an `issuer` has to specify any token fields that are defined as immutable (e.g., MPT Flags).

If the transaction is successful, the newly created token will be owned by the account (the creator account) which executed the transaction.

##### 3.1.1.1. Transaction-specific Fields
| Field Name         | Required? | JSON Type | Internal Type |
| ------------------ | --------- | --------- |---------------|
| `TransactionType`  | ️ ✔        | `object`  | `UINT16`      |

Indicates the new transaction type **`MPTokenIssuanceCreate`**. The integer value is `54`.

| Field Name         | Required?    | JSON Type | Internal Type |
| ------------------ | ------------ | --------- |---------------|
| `AssetScale`       | ️           | `number`  | `UINT8`       |

An asset scale is the difference, in orders of magnitude, between a standard unit and a corresponding fractional unit. More formally, the asset scale is a non-negative integer (0, 1, 2, …) such that one standard unit equals 10^(-scale) of a corresponding fractional unit. If the fractional unit equals the standard unit, then the asset scale is 0. Note that this value is optional, and will default to `0` if not supplied.

| Field Name  | Required? | JSON Type | Internal Type |
| ----------- | --------- | --------- |---------------|
| `Flags`     | ️          | `number`  | `UINT16`      |

Specifies the flags for this transaction. In addition to the universal transaction flags that are applicable to all transactions (e.g., `tfFullyCanonicalSig`), the following transaction-specific flags are defined and used to set the appropriate fields in the Fungible Token:

| Flag Name         | Flag Value | Description |
|-------------------|------------|-------------|
| `tfMPTCanLock`  | ️`0x0002`  | If set, indicates that the MPT can be locked both individually and globally. If not set, the MPT cannot be locked in any way.|
| `tfMPTRequireAuth` | ️`0x0004`  | If set, indicates that _individual_ holders must be authorized. This enables issuers to limit who can hold their assets.  |
| `tfMPTCanEscrow`             | `0x0008`  | If set, indicates that _individual_ holders can place their balances into an escrow. |
| `tfMPTCanTrade`              | `0x0010`  | If set, indicates that _individual_ holders can trade their balances using the XRP Ledger DEX. |
| `tfMPTCanTransfer`          | ️`0x0020`  | If set, indicates that tokens may be transferred to other accounts that are not the issuer. |
| `tfMPTCanClawback`          | ️`0x0040`  | If set, indicates that the issuer may use the `Clawback` transaction to clawback value from _individual_ holders.|

| Field Name    | Required? | JSON Type | Internal Type |
| ------------- | --------- | --------- | ------------- |
| `TransferFee` |           | `number`  | `UINT16`      | 

The value specifies the fee to charged by the issuer for secondary sales of the Token, if such sales are allowed. Valid values for this field are between 0 and 50,000 inclusive, allowing transfer rates of between 0.000% and 50.000% in increments of 0.001. The default value is 0 if this field is not specified.

The field MUST NOT be present if the `tfMPTCanTransfer` flag is not set. If it is, the transaction should fail with `temMALFORMED`.

| Field Name      | Required?          | JSON Type | Internal Type |
| --------------- | ------------------ | --------- | ------------- |
| `MaximumAmount` |  | `string`  | `UINT64`      | 

The maximum asset amount of this token that should ever be issued.

| Field Name        | Required?          | JSON Type | Internal Type |
| ------------------| ------------------ | --------- | ------------- |
| `MPTokenMetadata` |  | `string`  | `BLOB`        | 

Arbitrary metadata about this issuance, in hex format. The limit for this field is 1024 bytes.

##### 3.1.1.2. Example **`MPTokenIssuanceCreate`** transaction

```js
{
  "TransactionType": "MPTokenIssuanceCreate",
  "Account": "rajgkBmMxmz161r8bWYH7CQAFZP5bA9oSG",
  "AssetScale": "2", // <-- Divisible into 100 units / 10^2
  "MaximumAmount": "100000000", //  <-- 100,000,000
  "Flags": 66, // <-- tfMPTCanLock and tfMPTCanClawback
  "MPTokenMetadata": "464F4F", // <-- "FOO" (HEX)
  "Fee": 10
}
```

This transaction assumes that the issuer of the token is the signer of the transaction.

### 3.2. The **`MPTokenIssuanceDestroy`** transaction

The **`MPTokenIssuanceDestroy`** transaction is used to remove an **`MPTokenIssuance`** object from the directory node
in which it is being held, effectively removing the token issuance from the ledger (i.e., "destroying" it).

If this operation succeeds, the corresponding **`MPTokenIssuance`** is removed and the owner’s reserve requirement is
reduced by one. This operation must fail if there are any holders of the MPT in question.

Note that destroying an `MPTokenIssuance` does not remove associated `MPToken` objects from accounts that have held a
deleted token. These can instead be removed using an `MPTokenAuthorize` transaction. 

#### 3.2.1. Transaction-specific Fields

| Field Name        | Required? | JSON Type | Internal Type |
| ----------        | --------- | --------- | ------------- |
| `TransactionType` |  ✔️        | `string`  | `UINT16`      | 

Indicates the new transaction type **`MPTokenIssuanceDestroy`**. The integer value is `55`.

| Field Name  | Required? | JSON Type | Internal Type |
| ----------- | --------- | --------- | ------------- |
| `MPTokenIssuanceID` |  ✔️        | `string`  | `UINT192`     | 

Identifies the **`MPTokenIssuance`** object to be removed by the transaction.

#### 3.2.2. Example **`MPTokenIssuanceDestroy`** JSON

```json
 {
  "TransactionType": "MPTokenIssuanceDestroy",
  "Fee": 10,
  "MPTokenIssuanceID": "000004C463C52827307480341125DA0577DEFC38405B0E3E"
}
```
 
### 3.3. The **`MPTokenIssuanceSet`** Transaction

#### 3.3.1. MPTokenIssuanceSet

| Field Name         | Required? | JSON Type | Internal Type |
| ------------------ | --------- | --------- |---------------|
| `TransactionType`  | ️ ✔        | `object`  | `UINT16`      |

Indicates the new transaction type **`MPTokenIssuanceSet`**. The integer value is `56`.

| Field Name  | Required? | JSON Type | Internal Type |
| ----------- | --------- | --------- | ------------- |
| `MPTokenIssuanceID` |  ✔️  | `string`  | `UINT192`     | 

The `MPTokenIssuance` identifier.

| Field Name      | Required? | JSON Type | Internal Type |
|-----------------|-----------|-----------|---------------|
| `MPTokenHolder` |           | `string`  | `ACCOUNTID`   | 

An optional XRPL Address of an individual token holder balance to lock/unlock. If omitted, this transaction will apply
to all accounts holding MPTs.

| Field Name      | Required?          | JSON Type | Internal Type |
| --------------- | ------------------ | --------- | ------------- |
| `Flag`          | :heavy_check_mark: | `string`  | `UINT64`      | 

#### 3.3.2. Example **`MPTokenIssuanceSet`** JSON

```json
 {
  "TransactionType": "MPTokenIssuanceSet",
  "Fee": 10,
  "MPTokenIssuanceID": "000004C463C52827307480341125DA0577DEFC38405B0E3E",
  "Flags": 1
}
```
 
#### 3.3.1.1. MPTokenIssuanceSet Flags
Transactions of the `MPTokenLock` type support additional values in the Flags field, as follows:

| Flag Name         | Flag Value | Description |
|-------------------|------------|-------------|
| `tfMPTLock`     | ️`0x0001`  | If set, indicates that all MPT balances for this asset should be locked. |
| `tfMPTUnlock`   | ️`0x0002`  | If set, indicates that all MPT balances for this asset should be unlocked. |

### 3.4. The **`Payment`** Transaction
The existing `Payment` transaction will not have any new top-level fields or flags added. However, we will extend the existing `amount` field to accommodate MPT amounts.

#### 3.4.1. The `amount` field

Currently, the `amount` field takes one of two forms. The below example indicates an amount of 1 drop of XRP:

```json
{
  "amount": "1"
}
```

The below example indicates an amount of 1 USD issued by the indicated account as an IOU:

```json
{
  "amount": {
    "issuer": "rf1BiGeXwwQoi8Z2ueFYTEXSwuJYfV2Jpn",
    "currency": "USD",
    "value": "1"
  }
}
```

The below example indicates an amount of 1 USD issued by the indicated account as an MPT:

```json
{
  "amount": {
    "mpt_issuance_id": "0000012FFD9EE5DA93AC614B4DB94D7E0FCE415CA51BED47",
    "value": "1"
  }
}
```

Note: The `MPTokenIssuanceID` will be used to uniquely identify the MPT during a Payment transaction.

### 3.5. The **`MPTokenAuthorize`** Transaction

This transaction enables an account to hold an amount of a particular MPT issuance. When applied successfully, it will
create a new `MPToken` object with an initial zero balance, owned by the holder account.

If the issuer has set `lsfMPTRequireAuth` (allow-listing) on the `MPTokenIssuance`, then the issuer must submit a
`MPTokenAuthorize` transaction as well in order to give permission to the holder. If `lsfMPTRequireAuth` is not set and
the issuer attempts to submit this transaction, it will fail.

This transaction can also be used to delete an `MPToken` object with a zero balance by submitting it with the
`tfMPTUnauthorize` flag set.

#### 3.5.1. MPTokenAuthorize

| Field Name      | Required?          | JSON Type | Internal Type |
| --------------- | ------------------ | --------- | ------------- |
| `Account`       | :heavy_check_mark: | `string`  | `ACCOUNTID`   | 

This address can indicate either an issuer or a potential holder of a MPT.

| Field Name         | Required? | JSON Type | Internal Type |
| ------------------ | --------- | --------- |---------------|
| `TransactionType`  | ️ ✔        | `object`  | `UINT16`      |

Indicates the new transaction type **`MPTokenAuthorize`**. The integer value is `57`.

| Field Name  | Required? | JSON Type | Internal Type |
| ----------- | --------- | --------- | ------------- |
| `MPTokenIssuanceID` |  ✔️  | `string`  | `UINT192`     | 

Indicates the ID of the MPT involved. 

| Field Name  | Required? | JSON Type | Internal Type |
| ----------- | --------- | --------- | ------------- |
| `MPTokenHolder` |    | `string`  | `ACCOUNTID`     | 

Specifies the holder's address that the issuer wants to authorize. Only used for authorization/allow-listing; should not
be present if submitted by the holder.

| Field Name | Required?          | JSON Type | Internal Type |
|------------|--------------------|-----------|---------------|
| `Flag`     | :heavy_check_mark: | `string`  | `UINT64`      |
 
#### 3.3.5.12. MPTokenAuthorize Flags

Transactions of the `MPTokenAuthorize` type support additional values in the Flags field, as follows:

| Flag Name         | Flag Value | Description |
|-------------------|------------|-------------|
| `tfMPTUnauthorize`     | ️`0x0001`  | If set and transaction is submitted by a holder, it indicates that the holder no longer wants to hold the `MPToken`, which will be deleted as a result. If the the holder's `MPToken` has non-zero balance while trying to set this flag, the transaction will fail. On the other hand, if set and transaction is submitted by an issuer, it would mean that the issuer wants to unauthorize the holder (only applicable for allow-listing), which would unset the `lsfMPTAuthorized` flag on the `MPToken`.|

### 3.6. The **`AccountDelete`** Transaction

This spec introduces no changes to the `AccountDelete` transaction in terms of structure. However, accounts that have `MPTokenIssuance`s may not be deleted. These accounts will need to destroy each of their `MPTokenIssuances` using `MPTokenIssuanceDestroy` first before being able to delete their account. Without this restriction (or a similar one), issuers could render MPT balances useless/unstable for any holders.

### 3.7. The **`Clawback`** Transaction

The existing `Clawback` transaction will extend the existing `amount` field to accommodate MPT amounts. In addition, the
`Clawback` transaction will introduce a new optional field, `MPTokenHolder`, to allow the issuer to clawback `MPTokens`
from holders if and only if `lsfMPTAllowClawback` is set on the `MPTokenIssuance`.

#### 3.7.1. New `MPTokenHolder` field

| Field Name      | Required? | JSON Type | Internal Type |
|-----------------|-----------|-----------|---------------|
| `MPTokenHolder` |           | `string`  | `ACCOUNTID`   | 

Specifies the MPT holder's address that the issuer wants to clawback from. The MPT holder must already own an `MPToken`
object with a non-zero balance.

#### 3.7.2. Example

```json
{
    "TransactionType": "Clawback",
    "Account": "rf1BiGeXwwQoi8Z2ueFYTEXSwuJYfV2Jpn",
    "Amount": {
      "value": 10,
      "mpt_issuance_id": "0000012FFD9EE5DA93AC614B4DB94D7E0FCE415CA51BED47",
    },
    "MPTokenHolder": "rajgkBmMxmz161r8bWYH7CQAFZP5bA9oSG"
}
```
## 4. Details on Locking MPTs

### 4.1. Locking individual balances

To lock an individual balance of an individual MPT an issuer will submit the `MPTokenIssuanceSet` transaction, indicate the MPT and holder account that they wish to lock, and set the `tfMPTLock` flag. This operation will fail if:

* The `MPTokenIssuance` has the `lsfMPTCanLock` flag _not_ set.

Issuers can unlock the balance by submitting another `MPTokenIssuanceSet` transaction with the `tfMPTUnlock` flag set.

### 4.2. Locking entire MPTs

This operation works the same as above, except that the holder account is not specified in the `MPTokenIssuanceSet` transaction when locking or unlocking. This operation will fail if:

* The `MPTokenIssuance` has the `lsfMPTCanLock` flag _not_ set.

Locking an entire MPT without locking other assets issued by an issuer is a new feature of MPTs.

## 5. Details on Clawing-Back MPTs

To clawback funds from a MPT holder, the issuer must have specified that the MPT allows clawback by setting the `tfMPTCanClawback` flag when creating the MPT using the `MPTokenIssuanceCreate` transaction. Assuming a MPT was created with this flag set, clawbacks will be allowed using the `Clawback` transaction (more details to follow on how this transaction will change to accomodate the new values).

## 6. APIs

In general, existing RPC functionality can be used to interact with MPTs. For example, the `type` field of the
`account_objects` or `ledger_data` command can filter results by either `mpt_issuance` or `mptoken` values. In addition,
the `ledger_entry` command can be used to query a specific `MPTokenIssuance` or `MPToken` object.

This specification introduces a new Clio RPC called `mpt_holders` to allow querying all the holders of an MPT.

### 6.1. `ledger_entry` API Updates
`ledger_entry` API is updated to query `MPTokenIssuance` and `MPToken` objects.

### 6.1.1. `mpt_issuance` Field
A `MPTokenIssuance` object can be queried by specifying the the `mpt_issuance` field.

| Field Name           | Type    | Description |
|--------------------- |:-------:| ------------|
| `mpt_issuance`       | ️String   | The 192-bit `MPTokenIssuanceID` that's associated with the `MPTokenIssuance`.|

### 6.1.1. `mptoken` Field

A `MPToken` object can be queried by specifying the `mptoken` field.

| Field Name                |       Type        | Description                                                                                                                                                                     |
|---------------------------|:-----------------:|---------------------------------------------------------------------------------------------------------------------------------------------------------------------------------|
| `mptoken`                 | ️Object or String | If string, interpret as ledger entry ID of the `MPToken` to retrieve. If an object, requires the sub-fields `account` and `mpt_issuance_id` to uniquely identify the `MPToken`. |
| `mptoken.mpt_issuance_id` |      ️String      | (Required if `mptoken` is specified as an object) The 192-bit `MPTokenIssuanceID` that's associated with the `MPTokenIssuance`.                                                 |
| `mptoken.account`         |      ️String      | (Required if `mptoken` is specified as an object) The account that owns the `MPToken`.                                                                                          |

### 6.2. `mpt_holders` API (Clio-only)
For a given `MPTokenIssuanceID`, `mpt_holders` will return all holders of an MPT and their balance. This RPC might return very large data sets, so users should handle result paging using the `marker` field.

#### 6.2.1. Request fields

```json
{
  "command": "mpt_holders",
  "mpt_issuance_id": "0000012FFD9EE5DA93AC614B4DB94D7E0FCE415CA51BED47",
  "ledger_index": "validated"
}
```

| Field Name        | Required?             | JSON Type |
|-------------------|:---------------------:|:---------:|
| `mpt_issuance_id`          |:heavy_check_mark:     | `string`  |

Indicates the MPTokenIssuance we wish to query.

| Field Name        | Required?             | JSON Type |
|-------------------|:---------------------:|:---------:|
| `ledger_index`    |                       | `string` or `number` (positive integer) |

The ledger index of the max ledger to use, or a shortcut string to choose a ledger automatically. Either `ledger_index` or `ledger_hash` must be specified.

| Field Name        | Required?             | JSON Type |
|-------------------|:---------------------:|:---------:|
| `ledger_hash`    |                       | `string`   |

A 20-byte hex string for the  max ledger version to use. Either `ledger_index` or `ledger_hash` must be specified.

| Field Name        | Required?             | JSON Type |
|-------------------|:---------------------:|:---------:|
| `marker`          |                       | `string`  |

Used to continue querying where we left off when paginating.

| Field Name        | Required?             | JSON Type |
|-------------------|:---------------------:|:---------:|
| `limit`           |                       | `number` (positive integer) |

Specify a limit to the number of MPTs returned.

#### 6.2.2. Response fields

```json
{
    "mpt_issuance_id": "000004C463C52827307480341125DA0577DEFC38405B0E3E",
    "limit":50,
    "ledger_index": 2,
    "mptokens": [{
        "account": "rEiNkzogdHEzUxPfsri5XSMqtXUixf2Yx",
        "flags": 0,
        "mpt_amount": "20",
        "locked_amount": "1",
        "mptoken_index": "36D91DEE5EFE4A93119A8B84C944A528F2B444329F3846E49FE921040DE17E65"
    },
    {
        "account": "rrnAZCqMahreZrKMcZU3t2DZ6yUndT4ubN",
        "flags": 0,
        "mpt_amount": "1",
        "mptoken_index": "D137F2E5A5767A06CB7A8F060ADE442A30CFF95028E1AF4B8767E3A56877205A"
    }],
    "validated": true
}
```

| Field Name        | JSON Type | Description |
|-------------------|:---------:| --------- |
| `mpt_issuance_id` | `string`  | Indicates the `MPTokenIssuance` we queried. |
| `mptokens`   | `array`   | An array of `mptoken`s. Includes all relevant fields in the underlying `MPToken` object. |
| `marker`          | `string`  | Used to continue querying where we left off when paginating. Omitted if there are no more entries after this result. |
| `limit`          | `number`  | The limit, as specified in the request|
| `ledger_index`     | `number`  | The index of the ledger used.|

A `mptoken` object has the following parameters:
| Field Name          | JSON Type | Description |
| ------------------- |:---------:| ----------- |
| `account`           | `string`  | The account address of the holder who owns the `MPToken`. |
| `flags`             | `number`  | The flags of the `MPToken` object.|
| `mpt_amount`        | `string`  | Hex-encoded amount of the holder's balance. |
| `locked_amount`     | `string`  | Hex-encoded amount of the locked balance. (May be omitted if the value is 0) |
| `mptoken_index`     | `string`  | Key of the `MPToken` object. |

### 6.3. Synthetic `mpt_issuance_id` field
`MPTokenIssuanceID` is an identifier that allows user to specify a `MPTokenIssuance` in RPCs. Therefore, a synthetically parsed `mpt_issuance_id` field is added into API responses to avoid the need for client-side parsing of the `MPTokenIssuanceID`.

#### 6.3.1. Transaction Metadata
 A `mpt_issuance_id` field is provided in JSON transaction metadata (not available for binary) for all successful `MPTokenIssuanceCreate` transactions. The following APIs are impacted: `tx`, `account_tx`, `subscribe` and `ledger`.

 ##### 6.3.1.1. Example

Example of a `tx` response:

```json
{
   "result": {
      "Account": "rBT9cUqK6UvpvZhPFNQ2qpUTin8rDokBeL",
      "AssetScale": 2,
      "Fee": "10",
      "Flags": 64,
      "Sequence": 303,
      "SigningPubKey": "ED39955DEA2D083C6CBE459951A0A84DB337925389ACA057645EE6E6BA99D4B2AE",
      "TransactionType": "MPTokenIssuanceCreate",
      "TxnSignature": "80D7B7409980BE9854F7217BB8E836C8A2A191E766F24B5EF2EA7609E1420AABE6A1FDB3038468679081A45563B4D0B49C08F4F70F64E41B578F288A208E4206",
      "ctid": "C000013100000000",
      "date": 760643692,
      "hash": "E563D7942E3E4A79AD73EC12E9E4C44B7C9950DF7BF5FDB75FAD0F5CE0554DB3",
      "inLedger": 305,
      "ledger_index": 305,
      "meta": {
         "AffectedNodes": [...],
         "TransactionIndex": 0,
         "TransactionResult": "tesSUCCESS",
         "mpt_issuance_id": "0000012F72A341F09A988CDAEA4FF5BE31F25B402C550ABE"
      },
      "status": "success",
      "validated": true
   }
}
```

#### 6.3.2. Object
A `mpt_issuance_id` field is provided in JSON `MPTokenIssuance` objects (not available for binary). The following APIs are impacted: `ledger_data` and `account_objects`.

##### 6.3.2.1. Example

Example of an `account_objects` response:

```json
{
   "result": {
      "account": "rBT9cUqK6UvpvZhPFNQ2qpUTin8rDokBeL",
      "account_objects": [
         {
            "AssetScale": 2,
            "Flags": 64,
            "Issuer": "rBT9cUqK6UvpvZhPFNQ2qpUTin8rDokBeL",
            "LedgerEntryType": "MPTokenIssuance",
            "OutstandingAmount": "50",
            "OwnerNode": "0",
            "PreviousTxnID": "BDC5ECA6B115C74BF4DA83E36325A2F55DF9E2C968A5CC15EB4D009D87D5C7CA",
            "PreviousTxnLgrSeq": 308,
            "Sequence": 303,
            "index": "75EC6F2939ED6C5798A5F369A0221BC4F6DDC50F8614ECF72E3B976351057A63",
            "mpt_issuance_id": "0000012F72A341F09A988CDAEA4FF5BE31F25B402C550ABE"
         }
      ],
      "ledger_current_index": 309,
      "status": "success",
      "validated": false
   }
}
```

## A. Appendices

### A.1. Appendix: FAQs

#### A.1.1. Are MPTs different from Trustlines?

Yes, MPTs are different from Trustlines. Read more in [section 1.2](#112-assumptions).

That said, there is some overlap in functionality between the two. For example, both MPTs and Trustlines can be used to issue a stablecoin. However, the original intent behind MPTs and Trustlines is subtly different, which impacts the on-ledger design of each. For clarity, Trustlines were invented primarily to service the idea of "community credit" and also to enhance liquidity on the ledger by making the same types of currency fungible amongst differing issuers (see [rippling](https://xrpl.org/rippling.html#rippling) for an example of each). MPTs, on the other hand, have three primary design motivations that are subtly different from Trustlines: (1) to enable tokenization using as little space (in bytes) on ledger as possible; (2) to eliminate floating point numbers and floating point math from the tokenization primitive; and (3) to make payment implementation simpler by, for example, removing [rippling](https://xrpl.org/rippling.html#rippling) and allowing MPT usage in places like [escrows](https://xrpl.org/escrow.html#escrow) or [payment channels](https://xrpl.org/payment-channels.html) in more natural ways.

#### A.1.2. Are MPTs meant to replace Trustlines?

No, replacing Trustlines is not the intent behind MPTs. Instead, it's likely that MPTs and Trustline can and will coexist because they enable subtly different use-cases (see [FAQ 2.1.1.](#211-are-mpts-different-from-trustlines), in particular the part about rippling).

#### A.1.3. Instead of MPTs, why not just make Trustlines smaller/better?

While it's true there are some proposals to make Trustlines more efficient (
e.g., [optimize Trustline storage](https://github.com/XRPLF/rippled/issues/3866) and
even [eliminate Custom Math](https://github.com/XRPLF/rippled/issues/4120) from Trustlines), both of these are
reasonably large changes that would change important aspect of the RippleState implementation. Any time we make changes
like this, the risk is that these changes impact existing functionality in potentially unforeseen ways. The choice to
build and implement MPT is ultimately a choice that balances this risk/reward tradeoff towards introducing something new
to avoid breaking any existing functionality.

#### A.1.4. Are MPTs targeted for Mainnet or a Sidechain?

This is still being considered and debated, but is ultimately up to Validators to decide. On the one hand, MPTs on Mainnet would enable some new tokenization use-cases that could be problematic if Trustlines were to be used (see [FAQ 2.1.7](#217-an-early-draft-of-this-mpt-proposal-stored-mptoken-objects-in-a-paging-structure-similar-to-that-used-by-nfts-why-was-that-design-abandoned) for more details). On the other hand, adding MPTs introduces a new payment type into the payment engine, which complicates both the implementation of rippled itself, and XRPL tooling. 

In any event, we will first preview MPTs in a MPT-Devnet, and depending on what we learn there, revisit this issue then.

#### A.1.5. Will MPTs be encoded into an STAmount, or is a new C++ object type required?

MPTs will be able to be encoded in an `STAmount`. See the appendix called [STAmount Serialization](#a22-stamount-serialization) for more details.

#### A.1.6. Is there a limit to the number of `MPTokenIssuance` or `MPToken` objects that a single account can hold?

Practically speaking, no. The number of MPToken objects or MPTokenIssuance object that any account can hold is limited by the number of objects that can be stored in an owner directory, which is a very large number.

#### A.1.7. An early draft of this MPT proposal stored `MPToken` objects in a paging structure similar to that used by NFTs. Why was that design abandoned?

The original design was optimized for on-ledger space savings, but it came with a tradeoff of increased complexity, both in terms of this specification and the implementation. Another consideration is the datapoint that many NFT developers struggled with the mechanism used to identify NFTs, some of which is a result of the NFT paging structure.

After analyzing on-ledger space requirements for (a) Trustlines, (b) `MPTokenPages`, (c) and simply storing `MPToken` objects in an Owner Directory, we determined that for a typical user (i.e., one holding ~10 different MPTs), the overall space required by the simpler design strikes a nice balance between the more complicated design and Trustlines. For example, the simpler design requires ~3.2x more bytes on-ledger than  more complicated design. However, the simpler design requires about 30% fewer bytes on-ledger than Trustlines.

With all that said, this decision is still open for debate. For example, in early 2024 the Ripple team plans to perform limit testing around Trustlines and the simpler MPT design to see how increased numbers of both types of ledger objects affect ledger performance. Once that data is complete, we'll likely revisit this design choice to either validate it or change it.

#### A.1.8. Why is there no `MPTokenRedeem` Transaction?

This is because holders of a MPT can use a normal payment transaction to send MPT back to the issuer, thus "redeeming" it and removing it from circulation. Note that one consequence of this design choice is that MPT issuer accounts may not also hold `MPToken` objects because, if the issuer could do such a thing, it would be ambiguous where incoming MPT payments should go (i.e., should that payment be a redemption and reduce the total amount of outstanding issuance, or should that payment go into an issuer's `MPToken` amount, and still be considered as "in circulation." For simplicity, we chose the former design, restricting MPT issuers from having `MPToken` objects at all.

#### A.1.9. Why can't MPToken Issuers also hold their own balances of MPT in a MPToken object?

See the question above. This design also helps enforce a security best practice where an issuing account should not also be used as an issuer's transactional account. Instead, any issuer should use a different XRPL account for non-issuance activity of their MPTs.

#### A.1.10. Why not use the `DepositPreauth` transaction for Authorized MPT Functionality?

For MPTokenIssuances that have the `lsfMPTRequireAuth` flag set, it is envisioned that a [DepositPreauth](https://xrpl.org/depositpreauth.html) transaction could be used with minor adaptations to distinguish between pre-authorized trust lines and pre-authorized MPTs. Alternatively, we might consider `deposit_preauth` objects might apply to both, under the assumption that a single issuer restricting trust lines will want to make the same restrictions around MPTs emanating from the same issuer account.

If this change is introduced, it will be done via a future amendment.

#### A.1.11. Why was the name Compact Fungible Token renamed to Multi-Purpose Token?

The initial name, "Compact Fungible Token", did not effectively convey the flexibility and versatility of this token standard. Therefore, we introduced a new name, "Multi-Purpose Token", to better reflect its capacity to accommodate user customization, catering towards fungible, semi-fungible, and potentially even non-fungible token use cases. This renaming aims to highlight the extensive capabilities available via MPTs.

For example, MPTs might be better suited than NFTs for certain semi-fungible use-cases (especially ones where each token might have a quantity greater than 1). In addition, some NFT issuers today issue multiple copies of the same NFT in order to make them semi-fungible. This technically violates the intent of the NFT spec, and may not work well in all NFT use-cases.

That said, we'll need to consider any future requirements and tradeoffs here before choosing between NFT or MPT for any particular use-case. For example, NFTs have the ability to link to off-ledger meta-data via the `URI` field, and likely require fewer storage bytes on-ledger than an MPT (though this deserves future research). 

#### A.1.12. What range does MPT amount support?
An MPT `amount` is an unsigned integer that accommodates up to 63 bits. This limitation arises from the rippled implementation for the `Number` class, which internally stores its amount value as an `int64_t` type. As a design choice, we elected to not refactor `Number` to accommodate any different size because that change would impact too many existing code paths to justify its benefit.

#### A.1.13. Why is `MPTokenIssuanceID` constructed using `sequence` + `issuer`?
<<<<<<< HEAD

There are three important motivations for this design choice.

First, we wanted to guard against an issuer accidentally (or maliciously) deleting an MPT issuance and then recreating
it later with the same MPT identifier, most importantly to guard against any potential confusion on the part of previous
token holders, or otherwise. Thus, it’s important that our design prevents deleted MPT issuances from being recreated at
a later point in time by the same issuer. Using the `sequence` + `issuer` accomplished that goal.

A second motivation is that we didn’t want the externally facing `MPTokenIdentifier` to be the actual identifier used to
lookup an `MPTIssuance` in the ShaMap. This is because, in general, rippled should never allow external callers to
specify a direct location in the ShaMap – instead, this value should always be computed, and combined with a transaction
type or contextual data to inform the lookup.

Last, but certainly not least, this design approach reduces the footprint of a serialized MPT `STAmount` to 264
bits by reducing the space required by an `MPTokenIssuanceID` to 192 bits (when compared to original
`MPTokenIssuanceID`, which required 256-bits). Because `MPTokenIssuanceID` is a field in each `MPToken`, this will yield
a space reduction of 64 bits per `MPToken`.
=======

There are three important motivations for this design choice.

First, we wanted to guard against an issuer accidentally (or maliciously) deleting an MPT issuance and then recreating
it later with the same MPT identifier, most importantly to guard against any potential confusion on the part of previous
token holders, or otherwise. Thus, it’s important that our design prevents deleted MPT issuances from being recreated at
a later point in time by the same issuer. Using the `sequence` + `issuer` accomplished that goal.

A second motivation is that we didn’t want the externally facing `MPTokenIssuanceID` to be the actual identifier used to
lookup an `MPTIssuance` in the ShaMap. This is because, in general, rippled should never allow external callers to
specify a direct location in the ShaMap – instead, this value should always be computed, and combined with a transaction
type or contextual data to inform the lookup.

Last but not least, our design seeks to impose the fewest number of changes in the `rippled` codebase as possible. To
this end, our design has the following implications:

1. The `Issue` class in rippled will be redesigned to represent both a trustline or an MPT. In the case of an MPT, the
   `Issue` will have an `issuer` and `variant<currency, sequence>`. This enables the `Issue` class to be used to
   represent a trustline through an `issuer`/`currency` pair or an MPT through an `issuer`/`sequence` pair.
2. When serializing `Issue` into an `STAmount`, the binary encoding can be split into `issuer` and `sequence` for easy
   decomposition. This removes any need to query the ledger to find this information (i.e., this is a primary reason not
   to use a simple hash as an MPT identifier when communicating to outsider clients.

Some benefits of this design approach include that is (1) reduces the footprint of a serialized MPT `STAmount` to 264
bits; and (2) reduces the space required by an `MPTokenIssuanceID` to 192 bits compared to original `MPTokenIssuanceID`,
which required 256-bits. Because `MPTokenIssuanceID` is a field in each `MPToken`, this will yield a space reduction of
64 bits per `MPToken`.
>>>>>>> 51e4ae95

#### A.1.14. Why isn’t `MPTokenIssuanceID` constructed from the hash of an issuer address and currency code?
Primarily because we did not want MPT meta-data to be part of an MPTs unique identifier. This mirrors the design of other tokenization primitives on other blockchain networks that have gained massive adoption, offering strong “prior art” (e.g., ERC-20 and ERC-721 tokens). For a more detailed discussion, see [here](https://github.com/XRPLF/XRPL-Standards/discussions/128).

#### A.1.15. What is MPT metadata, and how do we envision it being defined?

MPT metadata provides supplementary information about an MPT that doesn't require formal definition within this spec. This data can vary widely between different asset types and issuances, encompassing details like asset codes, common names, symbols, or even visual representations.

To accommodate this diversity, this specification defines the `MPTokenMetadata` blob field, which allows issuers to define their own metadata standards, tailored to their specific requirements. For instance, issuers could adopt a JSON schema, similar to those used in Ethereum's [ERC-1155](https://eips.ethereum.org/EIPS/eip-1155#erc-1155-metadata-uri-json-schema) standard, to encode structured metadata. This encoded data could enable applications to decode and utilize it for various purposes.

The key idea here is that metadata does not need to be consistent across all issuances. Instead, it's up to each issuer to choose the meaning of this data, though it's possible that a majority of issuers of similar assets might choose similar or even identical metadata standards.

#### A.1.16. Why does `MPTokenIssuance` include an `AssetScale` instead of letting this exist solely in `MPTokenMetadata`?

`AssetScale` is a normative field within MPTs to ensure consistent interpretation across applications, both for display
and computation. For instance, in the case of a USD stablecoin MPT with a scale of `2`, applications would display a
payment of 100 units as `$1.00`. Likewise, applications performing calculations on MPT amounts should have a consistent
method to convert them into different denominations. For example, an application that utilizes dollars as its base unit
should treat the above as a payment of one dollar and not a payment of 100 dollars.

While not currently required by today's transactors, `AssetScale` also prepares for future on-ledger functionality that might require it.

#### A.1.17 What impact will MPTs have on the rippled codebase when it comes to representing issuers, currency types, or token amounts?

The following changes have been made to the rippled codebase to accommodate this spec: 

* The `Asset` class is added, replacing `Issue` in many contexts. `Issue` stays as-is; it supports only XRP and IOU.
  `Asset` supports XRP, IOU, and MPT. When one needs to represent a token type, `Asset` should be used.
* `STAmount` will support MPT tokens (in addition to XRP and IOU) by holding an `Asset` instead of an `Issue`.
* `STIssue` will support MPT tokens (in addition to XRP and IOU) by holding an `Asset` instead of an `Issue`.
* `STNumber` is added, which supports MPT, XRP, and IOU by being a `Number`. `STNumber` is effectively an STAmount
  without the `Asset`, which means it is smaller when serialized.
* There will be an `MPTIssue`, but no `XRPIssue` or `IOUIssue`. Instead, they are both represented by `Issue`.
* Implicit conversions will be added from `MPTAmount`, `XRPAmount`, and `IOUAmount` to `Number` / `STNumber` and
  explicit conversions in the opposite direction.
* There are implicit conversions from `MPTIssue` and `Issue` to `Asset`, and explicit conversions in the opposite
  direction.

### A.2. Appendix: Supplemental Information

#### A.2.1. On-Ledger Storage Requirements

##### A.2.1.1. `RippleState` Object (Size in Bytes)

As described in issue [#3866](https://github.com/ripple/rippled/issues/3866#issue-919201191), the size of a [RippleState](https://xrpl.org/ripplestate.html#ripplestate) object is anywhere from 202 to 218 bytes plus a minimum of 32 bytes for object owner tracking. In addition, each trustline actually requires entries in both participant's Owner Directories, among other bytes.

This section attempts to catalog expected size, in bytes, for both Trustlines and MPTs, in an effort to predict expected space savings.

**Required Fields**

|        FIELD NAME | SIZE (BITS) | SIZE (BYTES) | NOTE                                                                                                                                                          | 
|------------------:|:-----------:|:------------:|:--------------------------------------------------------------------------------------------------------------------------------------------------------------|
|   LedgerEntryType |     16      |      2       |                                                                                                                                                               |
|             Flags |     32      |      4       | ("optional" but present in > 99.99% of cases)                                                                                                                 |
|           Balance |     384     |      48      | (160–224 wasted)                                                                                                                                              |
|          LowLimit |     384     |      48      | (160–224 wasted)                                                                                                                                              |
|         HighLimit |     384     |      48      | (160–224 wasted)                                                                                                                                              |
|           LowNode |     64      |      8       | (often has value 0)                                                                                                                                           |
|          HighNode |     64      |      8       | (often has value 0)                                                                                                                                           |
|     PreviousTxnID |     256     |      32      |                                                                                                                                                               |
| PreviousTxnLgrSeq |     32      |      4       |                                                                                                                                                               | 
|  Field+Type Codes |     144     |      18      | For every field, there is a `FieldCode` and a `TypeCode`, taking 2 bytes in total (e.g., if there are 4 fields, we'll use 8 bytes). Here we have nine fields. |
|               --- |     --      |     ---      |                                                                                                                                                               |
|         SUB-TOTAL |    1760     |     220      |                                                                                                                                                               |
|               --- |     --      |     ---      |                                                                                                                                                               |
|      LowQualityIn |     32      |      4       |                                                                                                                                                               |   
|     LowQualityOut |     32      |      4       | ("optional" but present in > 99.99% of cases)                                                                                                                 |   
|     HighQualityIn |     32      |      4       | (160–224 wasted)                                                                                                                                              |   
|    HighQualityOut |     32      |      4       | (160–224 wasted)                                                                                                                                              |
|  Field+Type Codes |     64      |      8       | For every field, there is a `FieldCode` and a `TypeCode`, taking 2 bytes in total (e.g., if there are 4 fields, we'll use 8 bytes). Here we have four fields. |
|               --- |     --      |     ---      |                                                                                                                                                               |
|         SUB-TOTAL |     192     |      24      |                                                                                                                                                               |
|               --- |     --      |     ---      |                                                                                                                                                               |                    
|             TOTAL |    1952     |     244      |                                                                                                                                                               |                    

##### A.2.1.2. `MPToken` Object (Size in Bytes)

|        FIELD NAME | SIZE (BITS) | SIZE (BYTES) | NOTE                                                                                                                                                       |
|------------------:|:-----------:|:------------:|:-----------------------------------------------------------------------------------------------------------------------------------------------------------|
|   LedgerEntryType |     16      |      2       |                                                                                                                                                            |
| MPTokenIssuanceID |     192     |      24      |                                                                                                                                                            |
|         MPTAmount |     64      |      8       |                                                                                                                                                            |
|      LockedAmount |     64      |      8       |                                                                                                                                                            |
|             Flags |     32      |      4       |                                                                                                                                                            |
|     PreviousTxnID |     256     |      32      |                                                                                                                                                            |
| PreviousTxnLgrSeq |     32      |      4       |                                                                                                                                                            |
|  Field+Type Codes |     112     |      14      | For every field, there is a `FieldCode` and a `TypeCode`, taking 2 bytes in total (e.g., if there are 4 fields, we'll use 8 bytes). Here we have 7 fields. |
|               --- |     --      |     ---      |                                                                                                                                                            |
|             TOTAL |     768     |     96      |                                                                                                                                                            |

##### A.2.1.3. Size Comparison

As can be seen from the following size comparison table, Trustlines take up approximately 2.2x as much space on ledger, in bytes, as MPTs would.

|                 Description | # MPT Directories | Total Bytes (MPT) | # Trustline Directories	 | Total Bytes (Trustline) | Trustlines are X-times Larger | 
|----------------------------:|:-----------------:|:-----------------:|:------------------------:|:-----------------------:|:-----------------------------:|
|  Bytes for holding 1 Tokens |         1         |        226        |            2             |           488           |             2.2x              |
| Bytes for holding 10 Tokens |         1         |       1,450       |            2             |          3,260          |             2.2x              |
| Bytes for holding 32 Tokens |         2         |       5,556       |            4             |         12,264          |             2.2x              |
| Bytes for holding 64 Tokens |         3         |      13,070       |            6             |         28,444          |             2.2x              |

#### A.2.2. `STAmount` serialization
Referenced from https://gist.github.com/sappenin/2c923bb249d4e9dd153e2e5f32f96d92 with some modifications:

##### Binary Encoding

To support this idea, we first need a way to leverage the
current [STAmount](https://xrpl.org/serialization.html#amount-fields) binary encoding. To accomplish this, we notice
that for XRP amounts, the maximum amount of XRP (10^17 drops) only requires 57 bits. However, in the current `XRP`
STAmount encoding, there are 62 bits available. So, so we can repurpose one of these bits to indicate if an amount is
indeed a MPT or not (and still have 4 bits left over for future use, if needed).

This enables MPT amounts to be represented in the current `STAmount` binary encoding. he rules for reading the binary
amount fields would be backward compatible, as follows:

1. Parse off the Field ID with a type_code (`STI_AMOUNT`). This indicates the following bytes are an `STAmount`.
2. Inspect the next bit. If its value is `1`, then continue to the next step. If not, then this `STAmount` does **not**
   represent an MPT nor XRP (instead this is a regular IOU token amount, and can be parsed according to existing rules
   for those amounts).
3. Ignore (for now) the 2nd bit (this is the sign-bit, and is always 1 for both XRP and MPT).
4. Inspect the 3rd bit. If `0`, then parse as an XRP value per usual. However, if `1`, then parse the remaining
   `STAmount` bytes as an MPT.

##### Encoding for XRP Values (backward compatible)

```
┌───────────────────────────────────────────────────────────────────────────────────────────────────────────────────────────────────────┐
│ ┌──────────────────┐ ┌──────────────────────┐ ┌──────────────────┐ ┌──────────────────┐ ┌───────────────────────────────────────────┐ │
│ |        0         | |          1           | |        0         | |                  | |                                           | │
│ |                  | |                      | |                  | |     Reserved     | |                XRP Amount                 | │
│ |  "Not XRP" bit   | | Sign bit (always 1;  | |   "IsMPT" bit    | |     (4 bits)     | |                 (57 bits)                 | │
│ | 0=XRP/MPT; 1=IOU | |      positive)       | |   0=XRP; 1=MPT   | |                  | |                                           | │
│ └──────────────────┘ └──────────────────────┘ └──────────────────┘ └──────────────────┘ └───────────────────────────────────────────┘ │
└───────────────────────────────────────────────────────────────────────────────────────────────────────────────────────────────────────┘
```

##### Encoding for MPT Values (backward compatible)

This encoding focuses on the first 3 bits of a MPT:

```
┌────────────────────────────────────────────────────────────────────────────────────────────────────────────┐
│ ┌─────────────────┐┌────────────────────────┐┌────────────┐┌─────────────────────────────────────────────┐ │
│ │        0        ││           1            ││     1      ││                                             │ │
│ │                 ││                        ││            ││             Remaining MPT Bytes             │ │
│ │  "Not XRP" bit  ││  Sign bit (always 1;   ││"IsMPT" bit ││                 (261 bits)                  │ │
│ │0=XRP/MPT; 1=IOU ││       positive)        ││0=XRP; 1=MPT││                                             │ │
│ └─────────────────┘└────────────────────────┘└────────────┘└─────────────────────────────────────────────┘ │
└────────────────────────────────────────────────────────────────────────────────────────────────────────────┘
```

This encoding focuses on the rest of the bytes of a MPT (264 bits):

```
┌────────────────────────────────────────────────────────────────────────────────────────────────────────────────────────┐
│ ┌─────────────────┐┌──────────────────┐┌──────────────────────┐┌──────────────────────────┐┌──────────────────────────┐│
│ │    [0][1][1]    ││                  ││                      ││                          ││                          ││
│ │                 ││     Reserved     ││   MPT Amount Value   ││      Sequence            ││     Issuer AcountID      ││
│ │   IsMPT=true    ││     (5 bits)     ││      (64 bits)       ││      (32 bits)           ││        (160 bits)        ││
│ │                 ││                  ││                      ││                          ││                          ││
│ └─────────────────┘└──────────────────┘└──────────────────────┘└──────────────────────────┘└──────────────────────────┘│
└────────────────────────────────────────────────────────────────────────────────────────────────────────────────────────┘
```

Note: MPT introduces an extra leading byte in front of the MPT value. However, despite the MPT value being 64-bit, only 63 bits can be used. This limitation arises because internally, rippled needs to convert the value to `int64`, which has a smaller positive range compared to `uint64`.

#### A.2.3. Allow-Listing

In certain use cases, issuers may want the option to only allow specific accounts to hold their MPT, similar to how authorization works for TrustLines.

##### A.2.3.1. Without Allow-Listing

Let's first explore how the flow looks like without allow-listing:

1. Alice holds a MPT with asset-code `USD`.
2. Bob wants to hold it, and therefore submits a `MPTokenAuthorize` transaction specifying the `MPTokenIssuanceID`, and does not specify any flag. This will create a `MPToken` object with zero balance, and potentially taking up extra reserve.
3. Bob can now receive and send payments from/to anyone using `USD`.
4. Bob no longer wants to use the MPT, meaning that he needs to return his entire amount of `USD` back to the issuer through a `Payment` transaction. Resulting in a zero-balance `MPToken` object again.
5. Bob then submits a `MPTokenAuthorize` transaction that has set the `tfMPTUnauthorize` flag, which will successfully delete `MPToken` object.

##### A.2.3.2. With Allow-Listing

The issuer needs to enable allow-listing for the MPT by setting the `lsfMPTRequireAuth` on the `MPTokenIssuance`.

With allow-listing, there needs to be a bidirectional trust between the holder and the issuer. Let's explore the flow and compare the difference with above:

1. Alice has a MPT of currency `USD` (same as above)
2. Bob wants to hold it, and therefore submits a `MPTokenAuthorize` transaction specifying the `MPTokenIssuanceID`, and does not specify any flag. This will create a `MPToken` object with zero balance, and potentially taking up extra reserve. (same as above)
**However at this point, Bob still does not have the permission to use `USD`!**
3. Alice needs to send a `MPTokenAuthorize` transaction specifying Bob's address in the `MPTokenHolder` field, and if successful, it will set the `lsfMPTAuthorized` flag on Bob's `MPToken` object. This will now finally enable Bob to use `USD`.
4. Same as step 4 above
5. Same as step 5 above

**It is important to note that the holder always must first submit the `MPTokenAuthorize` transaction before the issuer.** This means that in the example above, steps 2 and 3 cannot be reversed where Alice submits the `MPTokenAuthorize` before Bob.

Issuer also has the ability to de-authorize a holder. In that case, if the holder still has outstanding funds, then it's the issuer's responsibility to clawback these funds.<|MERGE_RESOLUTION|>--- conflicted
+++ resolved
@@ -890,7 +890,6 @@
 An MPT `amount` is an unsigned integer that accommodates up to 63 bits. This limitation arises from the rippled implementation for the `Number` class, which internally stores its amount value as an `int64_t` type. As a design choice, we elected to not refactor `Number` to accommodate any different size because that change would impact too many existing code paths to justify its benefit.
 
 #### A.1.13. Why is `MPTokenIssuanceID` constructed using `sequence` + `issuer`?
-<<<<<<< HEAD
 
 There are three important motivations for this design choice.
 
@@ -899,7 +898,7 @@
 token holders, or otherwise. Thus, it’s important that our design prevents deleted MPT issuances from being recreated at
 a later point in time by the same issuer. Using the `sequence` + `issuer` accomplished that goal.
 
-A second motivation is that we didn’t want the externally facing `MPTokenIdentifier` to be the actual identifier used to
+A second motivation is that we didn’t want the externally facing `MPTokenIssuanceID` to be the actual identifier used to
 lookup an `MPTIssuance` in the ShaMap. This is because, in general, rippled should never allow external callers to
 specify a direct location in the ShaMap – instead, this value should always be computed, and combined with a transaction
 type or contextual data to inform the lookup.
@@ -908,35 +907,6 @@
 bits by reducing the space required by an `MPTokenIssuanceID` to 192 bits (when compared to original
 `MPTokenIssuanceID`, which required 256-bits). Because `MPTokenIssuanceID` is a field in each `MPToken`, this will yield
 a space reduction of 64 bits per `MPToken`.
-=======
-
-There are three important motivations for this design choice.
-
-First, we wanted to guard against an issuer accidentally (or maliciously) deleting an MPT issuance and then recreating
-it later with the same MPT identifier, most importantly to guard against any potential confusion on the part of previous
-token holders, or otherwise. Thus, it’s important that our design prevents deleted MPT issuances from being recreated at
-a later point in time by the same issuer. Using the `sequence` + `issuer` accomplished that goal.
-
-A second motivation is that we didn’t want the externally facing `MPTokenIssuanceID` to be the actual identifier used to
-lookup an `MPTIssuance` in the ShaMap. This is because, in general, rippled should never allow external callers to
-specify a direct location in the ShaMap – instead, this value should always be computed, and combined with a transaction
-type or contextual data to inform the lookup.
-
-Last but not least, our design seeks to impose the fewest number of changes in the `rippled` codebase as possible. To
-this end, our design has the following implications:
-
-1. The `Issue` class in rippled will be redesigned to represent both a trustline or an MPT. In the case of an MPT, the
-   `Issue` will have an `issuer` and `variant<currency, sequence>`. This enables the `Issue` class to be used to
-   represent a trustline through an `issuer`/`currency` pair or an MPT through an `issuer`/`sequence` pair.
-2. When serializing `Issue` into an `STAmount`, the binary encoding can be split into `issuer` and `sequence` for easy
-   decomposition. This removes any need to query the ledger to find this information (i.e., this is a primary reason not
-   to use a simple hash as an MPT identifier when communicating to outsider clients.
-
-Some benefits of this design approach include that is (1) reduces the footprint of a serialized MPT `STAmount` to 264
-bits; and (2) reduces the space required by an `MPTokenIssuanceID` to 192 bits compared to original `MPTokenIssuanceID`,
-which required 256-bits. Because `MPTokenIssuanceID` is a field in each `MPToken`, this will yield a space reduction of
-64 bits per `MPToken`.
->>>>>>> 51e4ae95
 
 #### A.1.14. Why isn’t `MPTokenIssuanceID` constructed from the hash of an issuer address and currency code?
 Primarily because we did not want MPT meta-data to be part of an MPTs unique identifier. This mirrors the design of other tokenization primitives on other blockchain networks that have gained massive adoption, offering strong “prior art” (e.g., ERC-20 and ERC-721 tokens). For a more detailed discussion, see [here](https://github.com/XRPLF/XRPL-Standards/discussions/128).
