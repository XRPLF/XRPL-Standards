--- conflicted
+++ resolved
@@ -312,26 +312,14 @@
 
 ```json
  {
-<<<<<<< HEAD
-     "LedgerEntryType": "MPToken",
-     "Account": "rajgkBmMxmz161r8bWYH7CQAFZP5bA9oSG",
-     "MPTokenIssuanceID": "000004C463C52827307480341125DA0577DEFC38405B0E3E",
-     "Flags": 0,
-     "MPTAmount": "100000000",
-     "OwnerNode": 1
- }
- ```
-=======
   "LedgerEntryType": "MPToken",
   "Account": "rajgkBmMxmz161r8bWYH7CQAFZP5bA9oSG",
   "MPTokenIssuanceID": "000004C463C52827307480341125DA0577DEFC38405B0E3E",
   "Flags": 0,
   "MPTAmount": "100000000",
-  "LockedAmount": "0",
   "OwnerNode": 1
 }
 ```
->>>>>>> 51e4ae95
 
 ##### 2.1.2.4. Reserve for **`MPToken`** object
 
@@ -503,13 +491,9 @@
 Currently, the `amount` field takes one of two forms. The below example indicates an amount of 1 drop of XRP:
 
 ```json
-<<<<<<< HEAD
-  "amount": "1"
-=======
 {
   "amount": "1"
 }
->>>>>>> 51e4ae95
 ```
 
 The below example indicates an amount of 1 USD issued by the indicated account as an IOU:
